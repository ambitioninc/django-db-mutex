import os
from setuptools import setup


setup(
    name='django-db-mutex',
    version=open(os.path.join(os.path.dirname(__file__), 'db_mutex', 'VERSION')).read().strip(),
    description='Acquire a mutex via the DB in Django',
    long_description=open('README.md').read(),
    url='http://github.com/ambitioninc/django-db-mutex/',
    author='Wes Kendall',
    author_email='wesleykendall@gmail.com',
    packages=[
        'db_mutex',
<<<<<<< HEAD
=======
        'db_mutex.migrations',
>>>>>>> 7c090d5d
    ],
    classifiers=[
        'Programming Language :: Python',
        'License :: OSI Approved :: BSD License',
        'Operating System :: OS Independent',
        'Framework :: Django',
    ],
    install_requires=[
        'django>=1.6',
    ],
    include_package_data=True,
)<|MERGE_RESOLUTION|>--- conflicted
+++ resolved
@@ -12,10 +12,7 @@
     author_email='wesleykendall@gmail.com',
     packages=[
         'db_mutex',
-<<<<<<< HEAD
-=======
         'db_mutex.migrations',
->>>>>>> 7c090d5d
     ],
     classifiers=[
         'Programming Language :: Python',
